--- conflicted
+++ resolved
@@ -19,11 +19,8 @@
 import { TermAndConditionsModule } from './modules/term-and-conditions/term-and-conditions.module';
 import { BookingModule } from './modules/booking/booking.module';
 import { BookingAnalyticsModule } from './modules/booking-analytics/booking-analytics.module';
-<<<<<<< HEAD
+import { EventsModule } from './modules/events/events.module';
 import { CustomEquipmentPackagesModule } from './modules/custom-equipment-packages/custom-equipment-packages.module';
-=======
-import { EventsModule } from './modules/events/events.module';
->>>>>>> ec513b0e
 
 
 
@@ -48,11 +45,8 @@
     TermAndConditionsModule,
     BookingModule,
     BookingAnalyticsModule,
-<<<<<<< HEAD
+    EventsModule,
     CustomEquipmentPackagesModule
-=======
-    EventsModule
->>>>>>> ec513b0e
   
   ],
   controllers: [AppController],
