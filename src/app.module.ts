import { Module } from '@nestjs/common';
import { AppController } from './app.controller';
import { AppService } from './app.service';
import { ConfigModule } from '@nestjs/config';
import { DatabaseModule } from './infrastructure/database/database.module';
import { UserModule } from './modules/user/user.module';
import { AuthModule } from './modules/auth/auth.module';
import { AdminModule } from './modules/admin/admin.module';
import { ArtistModule } from './modules/artist/artist.module';
import { S3Module } from './infrastructure/s3/s3.module';
import { EquipmentProviderModule } from './modules/equipment-provider/equipment-provider.module';
import { RedisModule } from './infrastructure/redis/redis.module';
import { BullMqModule } from './infrastructure/redis/queue/bullmq.module';
import { EmailModule } from './infrastructure/email/email.module';
import { EquipmentModule } from './modules/equipment/equipment.module';
import { ArtistAvailabilityModule } from './modules/artist-availability/artist-availability.module';
import { EquipmentPackagesModule } from './modules/equipment-packages/equipment-packages.module';
import { EquipmentPackageBookingModule } from './modules/equipment-package-booking/equipment-package-booking.module';
import { TermAndConditionsModule } from './modules/term-and-conditions/term-and-conditions.module';
import { BookingModule } from './modules/booking/booking.module';
import { BookingAnalyticsModule } from './modules/booking-analytics/booking-analytics.module';
import { EventsModule } from './modules/events/events.module';
import { CustomEquipmentPackagesModule } from './modules/custom-equipment-packages/custom-equipment-packages.module';
import { SuperAdminModule } from './modules/super-admin/super-admin.module';
import { ArtistPricingModule } from './modules/artist-pricing/artist-pricing.module';
<<<<<<< HEAD
import { TranslationModule } from './modules/translation/translation.module';
=======
import { VenueOwnerModule } from './modules/venue-owner/venue-owner.module';
>>>>>>> 2d442859




@Module({
  imports: [
    ConfigModule.forRoot({isGlobal:true}),
    DatabaseModule,
    S3Module,
    UserModule,
    AuthModule,
    AdminModule,
    ArtistModule,
    EquipmentProviderModule,
    RedisModule,
    BullMqModule,
    EmailModule,
    EquipmentModule,
    ArtistAvailabilityModule,
    EquipmentPackagesModule,
    EquipmentPackageBookingModule,
    TermAndConditionsModule,
    BookingModule,
    BookingAnalyticsModule,
    EventsModule,
    CustomEquipmentPackagesModule,
    SuperAdminModule,
    ArtistPricingModule,
<<<<<<< HEAD
    TranslationModule
=======
    VenueOwnerModule
>>>>>>> 2d442859
  
  ],
  controllers: [AppController],
  providers: [AppService],
})
export class AppModule {}<|MERGE_RESOLUTION|>--- conflicted
+++ resolved
@@ -23,11 +23,8 @@
 import { CustomEquipmentPackagesModule } from './modules/custom-equipment-packages/custom-equipment-packages.module';
 import { SuperAdminModule } from './modules/super-admin/super-admin.module';
 import { ArtistPricingModule } from './modules/artist-pricing/artist-pricing.module';
-<<<<<<< HEAD
+import { VenueOwnerModule } from './modules/venue-owner/venue-owner.module';
 import { TranslationModule } from './modules/translation/translation.module';
-=======
-import { VenueOwnerModule } from './modules/venue-owner/venue-owner.module';
->>>>>>> 2d442859
 
 
 
@@ -55,12 +52,7 @@
     EventsModule,
     CustomEquipmentPackagesModule,
     SuperAdminModule,
-    ArtistPricingModule,
-<<<<<<< HEAD
-    TranslationModule
-=======
-    VenueOwnerModule
->>>>>>> 2d442859
+    ArtistPricingModule
   
   ],
   controllers: [AppController],
